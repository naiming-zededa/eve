--- conflicted
+++ resolved
@@ -516,7 +516,6 @@
 		return
 	}
 	status.AppNum = appNum
-<<<<<<< HEAD
 
 	sub := z.subAppKubeNetStatus
 	items := sub.GetAll()
@@ -540,102 +539,6 @@
 	z.publishAppNetworkStatus(&status)
 
 	continueAppNetCreate(z, key, config, status)
-	/*
-	// Allocate application numbers on underlay network.
-	// Used to allocate VIF IP address.
-	err = z.allocateAppIntfNums(config.UUIDandVersion.UUID, config.UnderlayNetworkList)
-	if err != nil {
-		err = fmt.Errorf("failed to allocate numbers for VIFs of the app %s/%s: %v",
-			config.UUIDandVersion.UUID, config.DisplayName, err)
-		z.log.Errorf("handleAppNetworkCreate(%v): %v", config.UUIDandVersion.UUID, err)
-		z.addAppNetworkError(&status, "handleAppNetworkCreate", err)
-=======
-
-	sub := z.subAppKubeNetStatus
-	items := sub.GetAll()
-	var foundAkStatus bool
-	for _, item := range items {
-		akStatus := item.(types.AppKubeNetworkStatus)
-		if akStatus.UUIDandVersion.UUID.String() == config.UUIDandVersion.UUID.String() {
-			foundAkStatus = true
-			break
-		}
-	}
-	if !foundAkStatus {
-		z.log.Noticef("handleAppNetworkCreate: AkStatus not found pub anyway")
-		status.Activated = true
-		status.PendingAdd = false
-		status.PendingModify = false
-		z.publishAppNetworkStatus(&status)
-
->>>>>>> bc3108a0
-		return
-	}
-	z.publishAppNetworkStatus(&status)
-
-<<<<<<< HEAD
-	// Check that Network exists for all underlays.
-	// We look for apps with raised AwaitNetworkInstance when a NetworkInstance is added.
-	netInErrState, err := z.checkNetworkReferencesFromApp(config)
-	if err != nil {
-		z.log.Errorf("handleAppNetworkCreate(%v): %v", config.UUIDandVersion.UUID, err)
-		status.AwaitNetworkInstance = true
-		if netInErrState {
-			z.addAppNetworkError(&status, "handleAppNetworkCreate", err)
-
-	z.runAppKubeStatus(config)
-
-	if config.Activate {
-		z.doActivateAppNetwork(config, &status)
-	}
-
-	z.maybeScheduleRetry()
-	z.log.Functionf("handleAppNetworkCreate(%s) done for %s", key, config.DisplayName)
-	z.log.Noticef("handleAppNetworkCreate: handleAppKubeNetCreate: tag done")
-=======
-	continueAppNetCreate(z, key, config, status)
-	/*
-		// Allocate application numbers on underlay network.
-		// Used to allocate VIF IP address.
-		err = z.allocateAppIntfNums(config.UUIDandVersion.UUID, config.UnderlayNetworkList)
-		if err != nil {
-			err = fmt.Errorf("failed to allocate numbers for VIFs of the app %s/%s: %v",
-				config.UUIDandVersion.UUID, config.DisplayName, err)
-			z.log.Errorf("handleAppNetworkCreate(%v): %v", config.UUIDandVersion.UUID, err)
-			status.PendingAdd = false
-			z.addAppNetworkError(&status, "handleAppNetworkCreate", err)
-			return
-		}
-
-		// Check that Network exists for all underlays.
-		// We look for apps with raised AwaitNetworkInstance when a NetworkInstance is added.
-		netInErrState, err := z.checkNetworkReferencesFromApp(config)
-		if err != nil {
-			z.log.Errorf("handleAppNetworkCreate(%v): %v", config.UUIDandVersion.UUID, err)
-			status.AwaitNetworkInstance = true
-			status.PendingAdd = false
-			if netInErrState {
-				z.addAppNetworkError(&status, "handleAppNetworkCreate", err)
-			} else {
-				z.publishAppNetworkStatus(&status)
-			}
-			return
-		}
-
-		z.runAppKubeStatus(config)
-
-		if config.Activate {
-			z.doActivateAppNetwork(config, &status)
-		} else {
-			status.PendingAdd = false
-			z.publishAppNetworkStatus(&status)
-		}
-
-		z.maybeScheduleRetry()
-		z.log.Functionf("handleAppNetworkCreate(%s) done for %s", key, config.DisplayName)
-		z.log.Noticef("handleAppNetworkCreate: handleAppKubeNetCreate: tag done")
->>>>>>> bc3108a0
-	*/
 }
 
 // handleAppNetworkModify cannot handle any change.
@@ -856,10 +759,6 @@
 		err = fmt.Errorf("failed to allocate numbers for VIFs of the app %s/%s: %v",
 			config.UUIDandVersion.UUID, config.DisplayName, err)
 		z.log.Errorf("handleAppNetworkCreate(%v): %v", config.UUIDandVersion.UUID, err)
-<<<<<<< HEAD
-=======
-		status.PendingAdd = false
->>>>>>> bc3108a0
 		z.addAppNetworkError(&status, "handleAppNetworkCreate", err)
 		return
 	}
@@ -870,16 +769,8 @@
 	if err != nil {
 		z.log.Errorf("handleAppNetworkCreate(%v): %v", config.UUIDandVersion.UUID, err)
 		status.AwaitNetworkInstance = true
-<<<<<<< HEAD
 		if netInErrState {
 			z.addAppNetworkError(&status, "handleAppNetworkCreate", err)
-=======
-		status.PendingAdd = false
-		if netInErrState {
-			z.addAppNetworkError(&status, "handleAppNetworkCreate", err)
-		} else {
-			z.publishAppNetworkStatus(&status)
->>>>>>> bc3108a0
 		}
 		return
 	}
@@ -888,12 +779,6 @@
 
 	if config.Activate {
 		z.doActivateAppNetwork(config, &status)
-<<<<<<< HEAD
-=======
-	} else {
-		status.PendingAdd = false
-		z.publishAppNetworkStatus(&status)
->>>>>>> bc3108a0
 	}
 
 	z.maybeScheduleRetry()
