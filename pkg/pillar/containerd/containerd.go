--- conflicted
+++ resolved
@@ -93,15 +93,11 @@
 // GetServicesNamespace returns defaultServicesNamespace
 // The value is used to define the cgroups path of the EVE services
 func GetServicesNamespace() string {
-<<<<<<< HEAD
-	return servicesNamespace
-=======
 
 	if base.IsHVTypeKube() {
 		return ctrdKubeServicesNamespace
 	}
 	return ctrdServicesNamespace
->>>>>>> b324d001
 }
 
 func init() {
@@ -113,12 +109,9 @@
 
 	if base.IsHVTypeKube() {
 		defaultSnapshotter = "overlayfs"
-<<<<<<< HEAD
 		servicesNamespace = ctrdKubeServicesNamespace
 		// kubevirt image starts its own containerd in the kube container
 		shouldStartUserContainerd = false
-=======
->>>>>>> b324d001
 	}
 }
 
@@ -662,15 +655,11 @@
 // CtrNewUserServicesCtx returns a new user service containerd context
 // and a done func to cancel the context after use.
 func (client *Client) CtrNewUserServicesCtx() (context.Context, context.CancelFunc) {
-<<<<<<< HEAD
-	return newServiceCtx(servicesNamespace)
-=======
 
 	if base.IsHVTypeKube() {
 		return newServiceCtx(ctrdKubeServicesNamespace)
 	}
 	return newServiceCtx(ctrdServicesNamespace)
->>>>>>> b324d001
 }
 
 // CtrNewSystemServicesCtx returns a new system service containerd context
@@ -682,15 +671,11 @@
 // CtrNewUserServicesCtxWithLease returns a new user service containerd context with a 24 hrs lease
 // and a done func to delete the lease and cancel the context after use.
 func (client *Client) CtrNewUserServicesCtxWithLease() (context.Context, context.CancelFunc, error) {
-<<<<<<< HEAD
-	return newServiceCtxWithLease(client.ctrdClient, servicesNamespace)
-=======
 
 	if base.IsHVTypeKube() {
 		return newServiceCtxWithLease(client.ctrdClient, ctrdKubeServicesNamespace)
 	}
 	return newServiceCtxWithLease(client.ctrdClient, ctrdServicesNamespace)
->>>>>>> b324d001
 }
 
 // CtrNewSystemServicesCtxWithLease returns a new system service containerd context with a 24 hrs lease
@@ -928,13 +913,9 @@
 
 // StartUserContainerdInstance execute user containerd instance in goroutine
 func StartUserContainerdInstance() error {
-<<<<<<< HEAD
-	if !shouldStartUserContainerd {
-=======
 
 	// In kubevirt env we do not start eve user containerd, we just use that comes with k3s.
 	if base.IsHVTypeKube() {
->>>>>>> b324d001
 		return nil
 	}
 	name := "/usr/bin/containerd"
