--- conflicted
+++ resolved
@@ -698,8 +698,6 @@
 //sys	setsockopt(s int, level int, name int, val unsafe.Pointer, vallen uintptr) (err error) = libsocket.setsockopt
 //sys	recvfrom(fd int, p []byte, flags int, from *RawSockaddrAny, fromlen *_Socklen) (n int, err error) = libsocket.recvfrom
 
-<<<<<<< HEAD
-=======
 func readlen(fd int, buf *byte, nbuf int) (n int, err error) {
 	r0, _, e1 := sysvicall6(uintptr(unsafe.Pointer(&procread)), 3, uintptr(fd), uintptr(unsafe.Pointer(buf)), uintptr(nbuf), 0, 0, 0)
 	n = int(r0)
@@ -718,7 +716,6 @@
 	return
 }
 
->>>>>>> b324d001
 // Event Ports
 
 type fileObjCookie struct {
