--- conflicted
+++ resolved
@@ -7,18 +7,12 @@
 
 import (
 	"errors"
-<<<<<<< HEAD
-=======
-	log "github.com/sirupsen/logrus"
-	"github.com/zededa/go-provision/iptables"
-	"github.com/zededa/go-provision/pubsub"
-	"github.com/zededa/go-provision/types"
->>>>>>> 2070b3b9
 	"os/exec"
 	"strconv"
 	"strings"
 
 	log "github.com/sirupsen/logrus"
+  "github.com/zededa/go-provision/iptables"
 	"github.com/zededa/go-provision/pubsub"
 	"github.com/zededa/go-provision/types"
 )
@@ -322,13 +316,8 @@
 	cmd = append(cmd, "-j")
 	cmd = append(cmd, acl.target)
 
-<<<<<<< HEAD
-	if err := iptableCmd(cmd...); err != nil {
+	if err := iptables.IptableCmd(cmd...); err != nil {
 		log.Errorf("%s for %s, %s rule create\n",
-=======
-	if err := iptables.IptableCmd(cmd...); err != nil {
-		log.Errorf("%s for %s, %s %s rule create\n",
->>>>>>> 2070b3b9
 			err.Error(), "iptables", acl.chain)
 		return err
 	}
