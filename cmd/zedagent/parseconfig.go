--- conflicted
+++ resolved
@@ -616,12 +616,8 @@
 				actionCfg.LimitRate = int(action.Limitrate)
 				actionCfg.LimitUnit = action.Limitunit
 				actionCfg.LimitBurst = int(action.Limitburst)
-<<<<<<< HEAD
-				// XXX add PortMap and TargetPort once in proto
-=======
 				actionCfg.PortMap = action.Portmap
 				actionCfg.TargetPort = int(action.AppPort)
->>>>>>> 1e46dcbe
 				// XXX:FIXME actionCfg.Drop = <TBD>
 				aclCfg.Actions[actionIdx] = *actionCfg
 			}
@@ -670,13 +666,8 @@
 				actionCfg.LimitRate = int(action.Limitrate)
 				actionCfg.LimitUnit = action.Limitunit
 				actionCfg.LimitBurst = int(action.Limitburst)
-<<<<<<< HEAD
-				// XXX add PortMap and TargetPort once in proto
-				// XXX:FIXME actionCfg.Drop = <TBD>
-=======
 				actionCfg.PortMap = action.Portmap
 				actionCfg.TargetPort = int(action.AppPort)
->>>>>>> 1e46dcbe
 				aclCfg.Actions[actionIdx] = *actionCfg
 			}
 			olCfg.ACLs[aclIdx] = *aclCfg
