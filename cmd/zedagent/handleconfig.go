--- conflicted
+++ resolved
@@ -83,11 +83,6 @@
 			tls.TLS_ECDHE_ECDSA_WITH_AES_256_GCM_SHA384,
 			tls.TLS_ECDHE_RSA_WITH_AES_128_GCM_SHA256},
 		// TLS 1.2 because we can
-<<<<<<< HEAD
-		// XXX:FIXME needed while testing
-		InsecureSkipVerify: true,
-=======
->>>>>>> 5a18ba6a
 		MinVersion: tls.VersionTLS12,
 	}
 	tlsConfig.BuildNameToCertificate()
