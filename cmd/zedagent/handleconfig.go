// Copyright (c) 2017-2018 Zededa, Inc.
// All rights reserved.

package main

import (
	"bytes"
	"crypto/sha256"
	"fmt"
	"github.com/golang/protobuf/proto"
	"github.com/satori/go.uuid"
	"github.com/zededa/api/zconfig"
	"github.com/zededa/go-provision/flextimer"
	"github.com/zededa/go-provision/types"
	"github.com/zededa/go-provision/zboot"
	"github.com/zededa/go-provision/zedcloud"
	"io/ioutil"
	"log"
	"mime"
	"net/http"
	"os"
	"strings"
	"time"
)

const (
	MaxReaderSmall      = 1 << 16 // 64k
	MaxReaderMaxDefault = MaxReaderSmall
	MaxReaderMedium     = 1 << 19 // 512k
	MaxReaderHuge       = 1 << 21 // two megabytes
)

var configApi string = "api/v1/edgedevice/config"
var statusApi string = "api/v1/edgedevice/info"
var metricsApi string = "api/v1/edgedevice/metrics"

// This is set once at init time and not changed
var serverName string

const (
	identityDirname = "/config"
	serverFilename  = identityDirname + "/server"
	uuidFileName    = identityDirname + "/uuid"
)

// A value of zero means we should use the default
// All times are in seconds.
type configItems struct {
	configInterval          uint32 // Try get of device config
	metricInterval          uint32 // push metrics to cloud
	resetIfCloudGoneTime    uint32 // reboot if no cloud connectivity
	fallbackIfCloudGoneTime uint32 // ... and shorter during upgrade
	// XXX add max space for downloads?
	// XXX add LTE uplink usage policy?
}

// Really a constant
// We do a GET of config every 10 seconds,
// PUT of metrics every 60 seconds,
// if we don't hear anything from the cloud in a week, then we reboot,
// and during a post-upgrade boot that time is reduced to 10 minutes.
var configItemDefaults = configItems{configInterval: 10, metricInterval: 60,
	resetIfCloudGoneTime: 7 * 24 * 3600, fallbackIfCloudGoneTime: 600}

// XXX	resetIfCloudGoneTime: 300, fallbackIfCloudGoneTime: 60}

var configItemCurrent = configItemDefaults

type getconfigContext struct {
	ledManagerCount             int // Current count
	lastReceivedConfigFromCloud time.Time
	configTickerHandle          interface{}
	metricsTickerHandle         interface{}
}

// tlsConfig is initialized once i.e. effectively a constant
var zedcloudCtx zedcloud.ZedCloudContext

// devUUID is set in handleConfigInit and never changed
var devUUID uuid.UUID

// XXX need to support recreating devices. Remove when zedcloud preserves state
var zcdevUUID uuid.UUID

// Really a constant
var nilUUID uuid.UUID

func handleConfigInit() {

	// get the server name
	bytes, err := ioutil.ReadFile(serverFilename)
	if err != nil {
		log.Fatal(err)
	}
	strTrim := strings.TrimSpace(string(bytes))
	serverName = strings.Split(strTrim, ":")[0]

	tlsConfig, err := zedcloud.GetTlsConfig(serverName, nil)
	if err != nil {
		log.Fatal(err)
	}
	zedcloudCtx.DeviceNetworkStatus = &deviceNetworkStatus
	zedcloudCtx.TlsConfig = tlsConfig
	zedcloudCtx.Debug = debug
	zedcloudCtx.FailureFunc = zedCloudFailure
	zedcloudCtx.SuccessFunc = zedCloudSuccess

	b, err := ioutil.ReadFile(uuidFileName)
	if err != nil {
		log.Fatal("ReadFile", err, uuidFileName)
	}
	uuidStr := strings.TrimSpace(string(b))
	devUUID, err = uuid.FromString(uuidStr)
	if err != nil {
		log.Fatal("uuid.FromString", err, string(b))
	}
	fmt.Printf("Read UUID %s\n", devUUID)
	zcdevUUID = devUUID
}

// Run a periodic fetch of the config

func configTimerTask(handleChannel chan interface{},
	getconfigCtx *getconfigContext) {
	configUrl := serverName + "/" + configApi
	getconfigCtx.lastReceivedConfigFromCloud = time.Now()
	iteration := 0
<<<<<<< HEAD
	checkConnectivity := zboot.IsAvailable() && zboot.IsCurrentPartitionStateInProgress()
=======
	upgradeInprogress := isZbootAvailable() && isCurrentPartitionStateInProgress()
>>>>>>> 4dd07f64
	rebootFlag := getLatestConfig(configUrl, iteration,
		&upgradeInprogress, getconfigCtx)

	interval := time.Duration(configItemCurrent.configInterval) * time.Second
	max := float64(interval)
	min := max * 0.3
	ticker := flextimer.NewRangeTicker(time.Duration(min),
		time.Duration(max))
	// Return handle to caller
	handleChannel <- ticker
	for range ticker.C {
		iteration += 1
		// reboot flag is not set, go fetch new config
		if rebootFlag == false {
			rebootFlag = getLatestConfig(configUrl, iteration,
				&upgradeInprogress, getconfigCtx)
		}
	}
}

func triggerGetConfig(tickerHandle interface{}) {
	log.Printf("triggerGetConfig()\n")
	flextimer.TickNow(tickerHandle)
}

// Called when configItemCurrent changes
// Assumes the caller has verifier that the interval has changed
func updateConfigTimer(tickerHandle interface{}) {
	interval := time.Duration(configItemCurrent.configInterval) * time.Second
	log.Printf("updateConfigTimer() change to %v\n", interval)
	max := float64(interval)
	min := max * 0.3
	flextimer.UpdateRangeTicker(tickerHandle,
		time.Duration(min), time.Duration(max))
	// Force an immediate timout since timer could have decreased
	flextimer.TickNow(tickerHandle)
}

// Start by trying the all the free uplinks and then all the non-free
// until one succeeds in communicating with the cloud.
// We use the iteration argument to start at a different point each time.
// Returns a rebootFlag
func getLatestConfig(url string, iteration int, upgradeInprogress *bool,
	getconfigCtx *getconfigContext) bool {

	// Did we exceed the time limits?
	timePassed := time.Since(getconfigCtx.lastReceivedConfigFromCloud)

	resetLimit := time.Second * time.Duration(configItemCurrent.resetIfCloudGoneTime)
	if timePassed > resetLimit {
		log.Printf("Exceeded outage for cloud connectivity by %d seconds- rebooting\n",
			(timePassed-resetLimit)/time.Second)
		execReboot(true)
		return true
	}
	if *upgradeInprogress {
		fallbackLimit := time.Second * time.Duration(configItemCurrent.fallbackIfCloudGoneTime)
		if timePassed > fallbackLimit {
			log.Printf("Exceeded fallback outage for cloud connectivity by %d seconds- rebooting\n",
				(timePassed-fallbackLimit)/time.Second)
			execReboot(true)
			return true
		}
	}

	resp, err := zedcloud.SendOnAllIntf(zedcloudCtx, url, nil, iteration)
	if err != nil {
		log.Printf("getLatestConfig failed: %s\n", err)
		if getconfigCtx.ledManagerCount == 4 {
			// Inform ledmanager about loss of config from cloud
			types.UpdateLedManagerConfig(3)
			getconfigCtx.ledManagerCount = 3
		}
		return false
	} else {
		defer resp.Body.Close()

		// now cloud connectivity is good, mark partition state as
		// active if it was inprogress
		// XXX down the road we want more diagnostics and validation
		// before we do this.
<<<<<<< HEAD
		if *checkConnectivity && zboot.IsCurrentPartitionStateInProgress() {
			curPart := zboot.GetCurrentPartition()
=======
		if *upgradeInprogress && isCurrentPartitionStateInProgress() {
			curPart := getCurrentPartition()
>>>>>>> 4dd07f64
			log.Printf("Config Fetch Task, curPart %s inprogress\n",
				curPart)
			// XXX marking which partition?
			if err := zboot.MarkPartitionStateActive(); err != nil {
				log.Println(err)
			} else {
				*upgradeInprogress = false
			}
		}

		// Each time we hear back from the cloud we assume
		// the device and connectivity is ok so we advance the
		// watchdog timer.
		// We should only require this connectivity once every 24 hours
		// or so using a setable policy in the watchdog, but have
		// a short timeout during validation of a image post upgrade.
		zboot.WatchdogOK()

		if err := validateConfigMessage(url, resp); err != nil {
			log.Println("validateConfigMessage: ", err)
			// Inform ledmanager about cloud connectivity
			types.UpdateLedManagerConfig(3)
			getconfigCtx.ledManagerCount = 3
			return false
		}

		changed, config, err := readDeviceConfigProtoMessage(resp)
		if err != nil {
			log.Println("readDeviceConfigProtoMessage: ", err)
			// Inform ledmanager about cloud connectivity
			types.UpdateLedManagerConfig(3)
			getconfigCtx.ledManagerCount = 3
			return false
		}

		// Inform ledmanager about config received from cloud
		types.UpdateLedManagerConfig(4)
		getconfigCtx.ledManagerCount = 4

		getconfigCtx.lastReceivedConfigFromCloud = time.Now()
		if !changed {
			if debug {
				log.Printf("Configuration from zedcloud is unchanged\n")
			}
			return false
		}
		return inhaleDeviceConfig(config, getconfigCtx)
	}
}

func validateConfigMessage(url string, r *http.Response) error {

	var ctTypeStr = "Content-Type"
	var ctTypeProtoStr = "application/x-proto-binary"

	ct := r.Header.Get(ctTypeStr)
	if ct == "" {
		return fmt.Errorf("No content-type")
	}
	mimeType, _, err := mime.ParseMediaType(ct)
	if err != nil {
		return fmt.Errorf("Get Content-type error")
	}
	switch mimeType {
	case ctTypeProtoStr:
		return nil
	default:
		return fmt.Errorf("Content-type %s not supported",
			mimeType)
	}
}

var prevConfigHash []byte

// Returns changed, config, error. The changed is based on a comparison of
// the hash of the protobuf message.
func readDeviceConfigProtoMessage(r *http.Response) (bool, *zconfig.EdgeDevConfig, error) {

	var config = &zconfig.EdgeDevConfig{}

	b, err := ioutil.ReadAll(r.Body)
	if err != nil {
		fmt.Println(err)
		return false, nil, err
	}
	// compute sha256 of the image and match it
	// with the one in config file...
	h := sha256.New()
	h.Write(b)
	configHash := h.Sum(nil)
	same := bytes.Equal(configHash, prevConfigHash)
	prevConfigHash = configHash

	//log.Println(" proto bytes(config) received from cloud: ", fmt.Sprintf("%s",bytes))
	//log.Printf("parsing proto %d bytes\n", len(b))
	err = proto.Unmarshal(b, config)
	if err != nil {
		log.Println("Unmarshalling failed: %v", err)
		return false, nil, err
	}
	return !same, config, nil
}

// Returns a rebootFlag
func inhaleDeviceConfig(config *zconfig.EdgeDevConfig, getconfigCtx *getconfigContext) bool {
	log.Printf("Inhaling config %v\n", config)

	// if they match return
	var devId = &zconfig.UUIDandVersion{}

	devId = config.GetId()
	if devId != nil {
		id, err := uuid.FromString(devId.Uuid)
		if err != nil {
			log.Printf("Invalid UUID %s from cloud: %s\n",
				devId.Uuid, err)
			return false
		}
		if id != devUUID {
			// XXX logic to handle re-registering a device private
			// key with zedcloud. We accept a new UUID from the
			// cloud and use that in our reports, but we do
			// not update the hostname nor LISP.
			// XXX remove once zedcloud preserves state.
			if id != zcdevUUID {
				log.Printf("XXX Device UUID changed from %s to %s\n",
					zcdevUUID.String(), id.String())
				zcdevUUID = id
			}

		}
	}
	handleLookupParam(config)

	// clean up old config entries
	if deleted := cleanupOldConfig(config); deleted {
		log.Printf("Old Config removed, take a delay\n")
		duration := time.Duration(immediate)
		newConfigTimer := time.NewTimer(time.Second * duration)
		<-newConfigTimer.C
	}

	// add new BaseOS/App instances
	if parseConfig(config, getconfigCtx) {
		return true
	}

	return false
}

// clean up oldConfig, after newConfig
// to maintain the refcount for certs
func cleanupOldConfig(config *zconfig.EdgeDevConfig) bool {

	// delete old app configs, if any
	appDel := checkCurrentAppFiles(config)

	// delete old base os configs, if any
	baseDel := checkCurrentBaseOsFiles(config)
	return appDel || baseDel
}

func checkCurrentAppFiles(config *zconfig.EdgeDevConfig) bool {

	deleted := false
	// get the current set of App files
	curAppFilenames, err := ioutil.ReadDir(zedmanagerConfigDirname)
	if err != nil {
		log.Printf("%v for %s\n", err, zedmanagerConfigDirname)
		curAppFilenames = nil
	}

	Apps := config.GetApps()
	// delete any app instances which are not present in the new set
	for _, curApp := range curAppFilenames {
		curAppFilename := curApp.Name()

		// file type json
		if strings.HasSuffix(curAppFilename, ".json") {
			found := false
			for _, app := range Apps {
				appFilename := app.Uuidandversion.Uuid + ".json"
				if appFilename == curAppFilename {
					found = true
					break
				}
			}
			// app instance not found, delete app instance
			// config holder file
			if !found {
				log.Printf("Remove app config %s\n", curAppFilename)
				err := os.Remove(zedmanagerConfigDirname + "/" + curAppFilename)
				if err != nil {
					log.Println("Old config: ", err)
				}
				// also remove the certificates config holder file
				os.Remove(zedagentCertObjConfigDirname + "/" + curAppFilename)
				deleted = true
			}
		}
	}
	return deleted
}

func checkCurrentBaseOsFiles(config *zconfig.EdgeDevConfig) bool {

	deleted := false
	// get the current set of baseOs files
	curBaseOsFilenames, err := ioutil.ReadDir(zedagentBaseOsConfigDirname)
	if err != nil {
		log.Printf("%v for %s\n", err, zedagentBaseOsConfigDirname)
		curBaseOsFilenames = nil
	}

	baseOses := config.GetBase()
	// delete any baseOs config which is not present in the new set
	for _, curBaseOs := range curBaseOsFilenames {
		curBaseOsFilename := curBaseOs.Name()

		// file type json
		if strings.HasSuffix(curBaseOsFilename, ".json") {
			found := false
			for _, baseOs := range baseOses {
				baseOsFilename := baseOs.Uuidandversion.Uuid + ".json"
				if baseOsFilename == curBaseOsFilename {
					found = true
					break
				}
			}
			// baseOS instance not found, delete
			if !found {
				removeBaseOsEntry(curBaseOsFilename)
				deleted = true
			}
		}
	}
	return deleted
}

func removeBaseOsEntry(baseOsFilename string) {

	uuidStr := strings.Split(baseOsFilename, ".")[0]
	log.Printf("removeBaseOsEntry %s, remove baseOs entry\n", uuidStr)

	// remove base os holder config file
	os.Remove(zedagentBaseOsConfigDirname + "/" + baseOsFilename)

	// remove certificates holder config file
	os.Remove(zedagentCertObjConfigDirname + "/" + baseOsFilename)
}<|MERGE_RESOLUTION|>--- conflicted
+++ resolved
@@ -125,11 +125,7 @@
 	configUrl := serverName + "/" + configApi
 	getconfigCtx.lastReceivedConfigFromCloud = time.Now()
 	iteration := 0
-<<<<<<< HEAD
-	checkConnectivity := zboot.IsAvailable() && zboot.IsCurrentPartitionStateInProgress()
-=======
-	upgradeInprogress := isZbootAvailable() && isCurrentPartitionStateInProgress()
->>>>>>> 4dd07f64
+	upgradeInprogress := zboot.IsAvailable() && zboot.IsCurrentPartitionStateInProgress()
 	rebootFlag := getLatestConfig(configUrl, iteration,
 		&upgradeInprogress, getconfigCtx)
 
@@ -211,13 +207,8 @@
 		// active if it was inprogress
 		// XXX down the road we want more diagnostics and validation
 		// before we do this.
-<<<<<<< HEAD
-		if *checkConnectivity && zboot.IsCurrentPartitionStateInProgress() {
+		if *upgradeInprogress && zboot.IsCurrentPartitionStateInProgress() {
 			curPart := zboot.GetCurrentPartition()
-=======
-		if *upgradeInprogress && isCurrentPartitionStateInProgress() {
-			curPart := getCurrentPartition()
->>>>>>> 4dd07f64
 			log.Printf("Config Fetch Task, curPart %s inprogress\n",
 				curPart)
 			// XXX marking which partition?
