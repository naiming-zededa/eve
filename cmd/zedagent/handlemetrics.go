// Copyright (c) 2017-2018 Zededa, Inc.
// All rights reserved.

// Push info and metrics to zedcloud

package zedagent

import (
	"bytes"
	"fmt"
	"github.com/eriknordmark/ipinfo"
	"github.com/golang/protobuf/proto"
	"github.com/golang/protobuf/ptypes"
	"github.com/shirou/gopsutil/cpu"
	"github.com/shirou/gopsutil/disk"
	"github.com/shirou/gopsutil/host"
	"github.com/shirou/gopsutil/mem"
	psutilnet "github.com/shirou/gopsutil/net"
	log "github.com/sirupsen/logrus"
	"github.com/vishvananda/netlink"
	"github.com/zededa/api/zmet"
	"github.com/zededa/go-provision/cast"
	"github.com/zededa/go-provision/diskmetrics"
	"github.com/zededa/go-provision/flextimer"
	"github.com/zededa/go-provision/hardware"
	"github.com/zededa/go-provision/netclone"
	"github.com/zededa/go-provision/pubsub"
	"github.com/zededa/go-provision/types"
	"github.com/zededa/go-provision/zboot"
	"github.com/zededa/go-provision/zedcloud"
	"io/ioutil"
	"net"
	"os"
	"os/exec"
	"regexp"
	"strconv"
	"strings"
	"syscall"
	"time"
)

// Remember the set of names of the disks and partitions
var savedDisks []string

// Also report usage for these paths
const persistPath = "/persist"

var reportPaths = []string{"/", "/config", persistPath}

func publishMetrics(ctx *zedagentContext, iteration int) {
	cpuStorageStat := ExecuteXentopCmd()
	PublishMetricsToZedCloud(ctx, cpuStorageStat, iteration)
}

// Run a periodic post of the metrics

func metricsTimerTask(ctx *zedagentContext, handleChannel chan interface{}) {
	iteration := 0
	log.Infoln("starting report metrics timer task")
	publishMetrics(ctx, iteration)

	interval := time.Duration(globalConfig.MetricInterval) * time.Second
	max := float64(interval)
	min := max * 0.3
	ticker := flextimer.NewRangeTicker(time.Duration(min), time.Duration(max))
	// Return handle to caller
	handleChannel <- ticker
	for range ticker.C {
		iteration += 1
		publishMetrics(ctx, iteration)
	}
}

// Called when globalConfig changes
// Assumes the caller has verifier that the interval has changed
func updateMetricsTimer(tickerHandle interface{}) {
	interval := time.Duration(globalConfig.MetricInterval) * time.Second
	log.Infof("updateMetricsTimer() change to %v\n", interval)
	max := float64(interval)
	min := max * 0.3
	flextimer.UpdateRangeTicker(tickerHandle,
		time.Duration(min), time.Duration(max))
	// Force an immediate timout since timer could have decreased
	flextimer.TickNow(tickerHandle)
}

func ExecuteXlInfoCmd() map[string]string {
	xlCmd := exec.Command("xl", "info")
	stdout, err := xlCmd.Output()
	if err != nil {
		log.Errorf("xl info failed %s\n", err)
		return nil
	}
	xlInfo := fmt.Sprintf("%s", stdout)
	splitXlInfo := strings.Split(xlInfo, "\n")

	dict := make(map[string]string, len(splitXlInfo)-1)
	for _, str := range splitXlInfo {
		res := strings.SplitN(str, ":", 2)
		if len(res) == 2 {
			dict[strings.TrimSpace(res[0])] = strings.TrimSpace(res[1])
		}
	}
	return dict
}

// Shadow copy of suscription to determine info for deletes. Key is UUID
var domainStatus map[string]types.DomainStatus

// Key is DomainName; value is array of interface names
var appInterfaceAndNameList map[string][]string

// Key is DomainName; value is array of disk images
var appDiskAndNameList map[string][]string

func handleDomainStatusModify(ctxArg interface{}, key string,
	statusArg interface{}) {

	log.Debugf("handleDomainStatusModify for %s\n", key)
	status := cast.CastDomainStatus(statusArg)
	ctx := ctxArg.(*zedagentContext)
	if status.Key() != key {
		log.Errorf("handleDomainStatusModify key/UUID mismatch %s vs %s; ignored %+v\n",
			key, status.Key(), status)
		return
	}
	// Update Progress counter even if Pending

	if domainStatus == nil {
		log.Debugf("create Domain map\n")
		domainStatus = make(map[string]types.DomainStatus)
	}
	// Detect if any changes relevant to the device status report
	old := lookupDomainStatus(ctx, key)
	if old != nil {
		log.Infof("handleDomainStatusModify change for %s domainname %s\n",
			key, status.DomainName)
		if ioAdapterListChanged(*old, status) {
			ctx.TriggerDeviceInfo = true
		}
	} else {
		log.Infof("handleDomainStatusModify add for %s domainname %s\n",
			key, status.DomainName)
		if ioAdapterListChanged(types.DomainStatus{}, status) {
			ctx.TriggerDeviceInfo = true
		}
	}
	domainStatus[key] = status
	if appInterfaceAndNameList == nil {
		appInterfaceAndNameList = make(map[string][]string)
	}
	if appDiskAndNameList == nil {
		appDiskAndNameList = make(map[string][]string)
	}
	var interfaceList []string
	for _, vif := range status.VifList {
		interfaceList = append(interfaceList, vif.Vif)
	}
	appInterfaceAndNameList[status.DomainName] = interfaceList
	var diskList []string
	for _, ds := range status.DiskStatusList {
		diskList = append(diskList, ds.ActiveFileLocation)
	}
	appDiskAndNameList[status.DomainName] = diskList
	log.Debugf("handleDomainStatusModify appIntf %s %v\n",
		status.DomainName, interfaceList)
	log.Debugf("handleDomainStatusModify done for %s\n", key)
}

func handleDomainStatusDelete(ctxArg interface{}, key string,
	statusArg interface{}) {

	ctx := ctxArg.(*zedagentContext)
	log.Infof("handleDomainStatusDelete for %s\n", key)
	status := cast.CastDomainStatus(statusArg)
	if status.Key() != key {
		log.Errorf("handleDomainStatusDelete key/UUID mismatch %s vs %s; ignored %+v\n",
			key, status.Key(), status)
		return
	}

	// Detect if any changes relevant to the device status report
	if ioAdapterListChanged(status, types.DomainStatus{}) {
		ctx.TriggerDeviceInfo = true
	}

	if _, ok := appInterfaceAndNameList[status.DomainName]; ok {
		log.Infof("appInterfaceAndnameList for %v\n",
			status.DomainName)
		delete(appInterfaceAndNameList, status.DomainName)
	}

	// XXX remove domainStatus once we can count it below? But
	// assigning away devices to /dev/null aka pciback means not visible
	// at boot.
	delete(domainStatus, key)
	log.Infof("handleDomainStatusDelete done for %s\n", key)
}

// Note that this function returns the entry even if Pending* is set.
func lookupDomainStatus(ctx *zedagentContext, key string) *types.DomainStatus {
	sub := ctx.subDomainStatus
	st, _ := sub.Get(key)
	if st == nil {
		log.Infof("lookupDomainStatus(%s) not found\n", key)
		return nil
	}
	status := cast.CastDomainStatus(st)
	if status.Key() != key {
		log.Errorf("lookupDomainStatus key/UUID mismatch %s vs %s; ignored %+v\n",
			key, status.Key(), status)
		return nil
	}
	return &status
}

func ioAdapterListChanged(old types.DomainStatus, new types.DomainStatus) bool {
	log.Infof("ioAdapterListChanged(%v, %v)\n",
		old.IoAdapterList, new.IoAdapterList)
	if len(old.IoAdapterList) != len(new.IoAdapterList) {
		log.Infof("ioAdapterListChanged length from %d to %d\n",
			len(old.IoAdapterList), len(new.IoAdapterList))
		return true
	}
	adapterSet := make(map[types.IoAdapter]bool)
	for _, ad := range old.IoAdapterList {
		adapterSet[ad] = true
	}
	for _, ad := range new.IoAdapterList {
		if _, ok := adapterSet[ad]; !ok {
			log.Infof("ioAdapterListChanged %v not in old set\n",
				ad)
			return true
		}
	}
	log.Infof("ioAdapterListChanged: no change\n")
	return false
}

func ReadAppInterfaceList(domainName string) []string {
	return appInterfaceAndNameList[domainName]
}

func ReadAppDiskList(domainName string) []string {
	return appDiskAndNameList[domainName]
}

func LookupDomainStatus(domainName string) *types.DomainStatus {
	for _, ds := range domainStatus {
		if strings.Compare(ds.DomainName, domainName) == 0 {
			return &ds
		}
	}
	return nil
}

func LookupDomainStatusUUID(uuid string) *types.DomainStatus {
	for _, ds := range domainStatus {
		if strings.Compare(ds.Key(), uuid) == 0 {
			return &ds
		}
	}
	return nil
}

// Look for a DomainStatus which is using the IoBundle
func LookupDomainStatusIoBundle(ioType types.IoType, name string) *types.DomainStatus {
	for _, ds := range domainStatus {
		for _, b := range ds.IoAdapterList {
			if b.Type == ioType && strings.EqualFold(b.Name, name) {
				return &ds
			}
		}
	}
	return nil
}

// XXX can we use libxenstat? /usr/local/lib/libxenstat.so on hikey
// /usr/lib/libxenstat.so in container
func ExecuteXentopCmd() [][]string {
	var cpuStorageStat [][]string

	count := 0
	counter := 0
	arg1 := "xentop"
	arg2 := "-b"
	arg3 := "-d"
	arg4 := "1"
	arg5 := "-i"
	arg6 := "2"
	arg7 := "-f"

	cmd := exec.Command(arg1, arg2, arg3, arg4, arg5, arg6, arg7)
	stdout, err := cmd.Output()
	if err != nil {
		println(err.Error())
		return [][]string{}
	}

	xentopInfo := fmt.Sprintf("%s", stdout)

	splitXentopInfo := strings.Split(xentopInfo, "\n")

	splitXentopInfoLength := len(splitXentopInfo)
	var i int
	var start int

	for i = 0; i < splitXentopInfoLength; i++ {

		str := fmt.Sprintf(splitXentopInfo[i])
		re := regexp.MustCompile(" ")

		spaceRemovedsplitXentopInfo := re.ReplaceAllLiteralString(splitXentopInfo[i], "")
		matched, err := regexp.MatchString("NAMESTATECPU.*", spaceRemovedsplitXentopInfo)

		if matched {

			count++
			fmt.Sprintf("string matched: ", str)
			if count == 2 {

				start = i
				fmt.Sprintf("value of i: ", start)
			}

		} else {
			fmt.Sprintf("string not matched", err)
		}
	}

	length := splitXentopInfoLength - 1 - start
	finalOutput := make([][]string, length)

	for j := start; j < splitXentopInfoLength-1; j++ {

		str := fmt.Sprintf(splitXentopInfo[j])
		splitOutput := regexp.MustCompile(" ")
		finalOutput[j-start] = splitOutput.Split(str, -1)
	}

	cpuStorageStat = make([][]string, length)

	for i := range cpuStorageStat {
		cpuStorageStat[i] = make([]string, 20)
	}

	for f := 0; f < length; f++ {

		for out := 0; out < len(finalOutput[f]); out++ {

			matched, err := regexp.MatchString("[A-Za-z0-9]+", finalOutput[f][out])
			if err != nil {
				log.Errorf("regexp failed %s for %s\n",
					err, finalOutput[f])
			} else if matched {

				if finalOutput[f][out] == "no" {

				} else if finalOutput[f][out] == "limit" {
					counter++
					cpuStorageStat[f][counter] = "no limit"
				} else {
					counter++
					cpuStorageStat[f][counter] = finalOutput[f][out]
				}
			} else {

				fmt.Sprintf("space: ", finalOutput[f][counter])
			}
		}
		counter = 0
	}
	return cpuStorageStat
}

func PublishMetricsToZedCloud(ctx *zedagentContext, cpuStorageStat [][]string,
	iteration int) {

	var ReportMetrics = &zmet.ZMetricMsg{}

	ReportDeviceMetric := new(zmet.DeviceMetric)
	ReportDeviceMetric.Memory = new(zmet.MemoryMetric)
	ReportDeviceMetric.CpuMetric = new(zmet.AppCpuMetric)

	ReportMetrics.DevID = *proto.String(zcdevUUID.String())
	ReportZmetric := new(zmet.ZmetricTypes)
	*ReportZmetric = zmet.ZmetricTypes_ZmDevice

	ReportMetrics.AtTimeStamp = ptypes.TimestampNow()

	info, err := host.Info()
	if err != nil {
		log.Fatal("host.Info(): %s\n", err)
	}
	log.Debugf("uptime %d = %d days\n",
		info.Uptime, info.Uptime/(3600*24))
	log.Debugf("Booted at %v\n", time.Unix(int64(info.BootTime), 0).UTC())

	cpuSecs := getCpuSecs()
	if info.Uptime != 0 {
		log.Debugf("uptime %d cpuSecs %d, percent used %d\n",
			info.Uptime, cpuSecs, (100*cpuSecs)/info.Uptime)
	}

	ReportDeviceMetric.CpuMetric.Total = *proto.Uint64(cpuSecs)
	// Note that uptime is seconds we've been up. We're converting
	// to a timestamp. That better not be interpreted as a time since
	// the epoch
	uptime, _ := ptypes.TimestampProto(
		time.Unix(int64(info.Uptime), 0).UTC())
	ReportDeviceMetric.CpuMetric.UpTime = uptime

	// Memory related info for dom0
	ram, err := mem.VirtualMemory()
	if err != nil {
		log.Errorf("mem.VirtualMemory: %s\n", err)
	} else {
		ReportDeviceMetric.Memory.UsedMem = uint32(RoundToMbytes(ram.Used))
		ReportDeviceMetric.Memory.AvailMem = uint32(RoundToMbytes(ram.Available))
		ReportDeviceMetric.Memory.UsedPercentage = ram.UsedPercent
		ReportDeviceMetric.Memory.AvailPercentage =
			(100.0 - (ram.UsedPercent))
	}
	// Use the network metrics from zedrouter subscription
	// Only report stats for the uplinks plus dbo1x0
	ifNames := types.ReportInterfaces(deviceNetworkStatus)
	for _, ifName := range ifNames {
		var metric *types.NetworkMetric
		for _, m := range networkMetrics.MetricList {
			if ifName == m.IfName {
				metric = &m
				break
			}
		}
		if metric == nil {
			continue
		}
		networkDetails := new(zmet.NetworkMetric)
		networkDetails.IName = metric.IfName
		networkDetails.TxPkts = metric.TxPkts
		networkDetails.RxPkts = metric.RxPkts
		networkDetails.TxBytes = metric.TxBytes
		networkDetails.RxBytes = metric.RxBytes
		networkDetails.TxDrops = metric.TxDrops
		networkDetails.RxDrops = metric.RxDrops
		networkDetails.TxErrors = metric.TxErrors
		networkDetails.RxErrors = metric.RxErrors
		networkDetails.TxAclDrops = metric.TxAclDrops
		networkDetails.RxAclDrops = metric.RxAclDrops
		networkDetails.TxAclRateLimitDrops = metric.TxAclRateLimitDrops
		networkDetails.RxAclRateLimitDrops = metric.RxAclRateLimitDrops
		ReportDeviceMetric.Network = append(ReportDeviceMetric.Network,
			networkDetails)
	}
	log.Debugln("network metrics: ", ReportDeviceMetric.Network)

	// Collect zedcloud metrics from ourselves and other agents
	cms := zedcloud.GetCloudMetrics()
	// Have to make a copy
	cms = zedcloud.CastCloudMetrics(cms)
	cms1 := zedcloud.CastCloudMetrics(clientMetrics)
	if cms1 != nil {
		cms = zedcloud.Append(cms, cms1)
	}
	cms1 = zedcloud.CastCloudMetrics(logmanagerMetrics)
	if cms1 != nil {
		cms = zedcloud.Append(cms, cms1)
	}
	cms1 = zedcloud.CastCloudMetrics(downloaderMetrics)
	if cms1 != nil {
		cms = zedcloud.Append(cms, cms1)
	}
	for ifname, cm := range cms {
		metric := zmet.ZedcloudMetric{IfName: ifname,
			Failures: cm.FailureCount,
			Success:  cm.SuccessCount,
		}
		if !cm.LastFailure.IsZero() {
			lf, _ := ptypes.TimestampProto(cm.LastFailure)
			metric.LastFailure = lf
		}
		if !cm.LastSuccess.IsZero() {
			ls, _ := ptypes.TimestampProto(cm.LastSuccess)
			metric.LastSuccess = ls
		}
		for url, um := range cm.UrlCounters {
			log.Debugf("CloudMetrics[%s] url %s %v\n",
				ifname, url, um)
			urlMet := new(zmet.UrlcloudMetric)
			urlMet.Url = url
			urlMet.TryMsgCount = um.TryMsgCount
			urlMet.TryByteCount = um.TryByteCount
			urlMet.SentMsgCount = um.SentMsgCount
			urlMet.SentByteCount = um.SentByteCount
			urlMet.RecvMsgCount = um.RecvMsgCount
			urlMet.RecvByteCount = um.RecvByteCount
			metric.UrlMetrics = append(metric.UrlMetrics, urlMet)
		}
		ReportDeviceMetric.Zedcloud = append(ReportDeviceMetric.Zedcloud,
			&metric)
	}

	// Add DiskMetric
	// XXX should we get a new list of disks each time?
	// XXX can we use part, err = disk.Partitions(false)
	// and then p.MountPoint for the usage?
	log.Debugf("Using savedDisks %v current %v\n",
		savedDisks, findDisksPartitions())
	for _, d := range savedDisks {
		size := partitionSize(d)
		log.Debugf("Disk/partition %s size %d\n", d, size)
		size = RoundToMbytes(size)
		metric := zmet.DiskMetric{Disk: d, Total: size}
		stat, err := disk.IOCounters(d)
		if err == nil {
			metric.ReadBytes = RoundToMbytes(stat[d].ReadBytes)
			metric.WriteBytes = RoundToMbytes(stat[d].WriteBytes)
			metric.ReadCount = stat[d].ReadCount
			metric.WriteCount = stat[d].WriteCount
		}
		// XXX do we have a mountpath? Combine with paths below if same?
		ReportDeviceMetric.Disk = append(ReportDeviceMetric.Disk, &metric)
	}
	for _, path := range reportPaths {
		u, err := disk.Usage(path)
		if err != nil {
			// Happens e.g., if we don't have a /persist
			log.Errorf("disk.Usage: %s\n", err)
			continue
		}
		log.Debugf("Path %s total %d used %d free %d\n",
			path, u.Total, u.Used, u.Free)
		metric := zmet.DiskMetric{MountPath: path,
			Total: RoundToMbytes(u.Total),
			Used:  RoundToMbytes(u.Used),
			Free:  RoundToMbytes(u.Free),
		}
		ReportDeviceMetric.Disk = append(ReportDeviceMetric.Disk, &metric)
	}
	// Walk all verified downloads and report their size (faked
	// as disks)
	verifierStatusMap := verifierGetAll(ctx)
	for _, st := range verifierStatusMap {
		vs := cast.CastVerifyImageStatus(st)
		log.Debugf("verifierStatusMap %s size %d\n",
			vs.Safename, vs.Size)
		metric := zmet.DiskMetric{
			Disk:  vs.Safename,
			Total: RoundToMbytes(uint64(vs.Size)),
		}
		ReportDeviceMetric.Disk = append(ReportDeviceMetric.Disk, &metric)
	}
	// XXX TBD: Avoid dups with verifierStatusMap above
	downloaderStatusMap := downloaderGetAll(ctx)
	for _, st := range downloaderStatusMap {
		ds := cast.CastDownloaderStatus(st)
		log.Debugf("downloaderStatusMap %s size %d\n",
			ds.Safename, ds.Size)
		metric := zmet.DiskMetric{
			Disk:  ds.Safename,
			Total: RoundToMbytes(uint64(ds.Size)),
		}
		ReportDeviceMetric.Disk = append(ReportDeviceMetric.Disk, &metric)
	}

	// Note that these are associated with the device and not with a
	// device name like ppp0 or wwan0
	lte := readLTEMetrics()
	for _, i := range lte {
		item := new(zmet.MetricItem)
		item.Key = i.Key
		item.Type = zmet.MetricItemType(i.Type)
		setMetricAnyValue(item, i.Value)
		ReportDeviceMetric.MetricItems = append(ReportDeviceMetric.MetricItems, item)
	}

	ReportMetrics.MetricContent = new(zmet.ZMetricMsg_Dm)
	if x, ok := ReportMetrics.GetMetricContent().(*zmet.ZMetricMsg_Dm); ok {
		x.Dm = ReportDeviceMetric
	}

	// Handle xentop failing above
	if len(cpuStorageStat) == 0 {
		log.Errorf("No xentop? metrics: %s\n", ReportMetrics)
		SendMetricsProtobuf(ReportMetrics, iteration)
		return
	}

	countApp := 0
	ReportMetrics.Am = make([]*zmet.AppMetric, len(cpuStorageStat)-2)
	for arr := 1; arr < len(cpuStorageStat); arr++ {
		if strings.Contains(cpuStorageStat[arr][1], "Domain-0") {
			log.Debugf("Nothing to report for Domain-0\n")
			continue
		}
		if len(cpuStorageStat) <= 2 {
			continue
		}
		ReportAppMetric := new(zmet.AppMetric)
		ReportAppMetric.Cpu = new(zmet.AppCpuMetric)
		ReportAppMetric.Memory = new(zmet.MemoryMetric)

		domainName := cpuStorageStat[arr][1]
		ds := LookupDomainStatus(domainName)
		if ds == nil {
			log.Infof("Did not find status for domainName %s\n",
				domainName)
			// Note that it is included in the
			// metrics without a name and uuid.
			// XXX ignore and report next time?
			// Avoid nil checks
			ds = &types.DomainStatus{}
		} else {
			ReportAppMetric.AppName = ds.DisplayName
			ReportAppMetric.AppID = ds.Key()
		}

		appCpuTotal, _ := strconv.ParseUint(cpuStorageStat[arr][3], 10, 0)
		ReportAppMetric.Cpu.Total = *proto.Uint64(appCpuTotal)
		// We don't report ReportAppMetric.Cpu.Uptime
		// since we already report BootTime for the app

		// This is in kbytes
		totalAppMemory, _ := strconv.ParseUint(cpuStorageStat[arr][5], 10, 0)
		totalAppMemory = RoundFromKbytesToMbytes(totalAppMemory)
		usedAppMemoryPercent, _ := strconv.ParseFloat(cpuStorageStat[arr][6], 10)
		usedMemory := (float64(totalAppMemory) * (usedAppMemoryPercent)) / 100
		availableMemory := float64(totalAppMemory) - usedMemory
		availableAppMemoryPercent := 100 - usedAppMemoryPercent

		ReportAppMetric.Memory.UsedMem = uint32(usedMemory)
		ReportAppMetric.Memory.AvailMem = uint32(availableMemory)
		ReportAppMetric.Memory.UsedPercentage = float64(usedAppMemoryPercent)
		ReportAppMetric.Memory.AvailPercentage = float64(availableAppMemoryPercent)

		appInterfaceList := ReadAppInterfaceList(strings.TrimSpace(cpuStorageStat[arr][1]))
		// Use the network metrics from zedrouter subscription
		for _, ifName := range appInterfaceList {
			var metric *types.NetworkMetric
			for _, m := range networkMetrics.MetricList {
				if ifName == m.IfName {
					metric = &m
					break
				}
			}
			if metric == nil {
				continue
			}
			networkDetails := new(zmet.NetworkMetric)
			networkDetails.IName = metric.IfName
			// Counters not swapped on vif
			if strings.HasPrefix(ifName, "nbn") ||
				strings.HasPrefix(ifName, "nbu") ||
				strings.HasPrefix(ifName, "nbo") {
				networkDetails.TxPkts = metric.TxPkts
				networkDetails.RxPkts = metric.RxPkts
				networkDetails.TxBytes = metric.TxBytes
				networkDetails.RxBytes = metric.RxBytes
				networkDetails.TxDrops = metric.TxDrops
				networkDetails.RxDrops = metric.RxDrops
				networkDetails.TxErrors = metric.TxErrors
				networkDetails.RxErrors = metric.RxErrors
				networkDetails.TxAclDrops = metric.TxAclDrops
				networkDetails.RxAclDrops = metric.RxAclDrops
				networkDetails.TxAclRateLimitDrops = metric.TxAclRateLimitDrops
				networkDetails.RxAclRateLimitDrops = metric.RxAclRateLimitDrops
			} else {
				// Note that the packets received on bu* and bo* where sent
				// by the domU and vice versa, hence we swap here
				networkDetails.TxPkts = metric.RxPkts
				networkDetails.RxPkts = metric.TxPkts
				networkDetails.TxBytes = metric.RxBytes
				networkDetails.RxBytes = metric.TxBytes
				networkDetails.TxDrops = metric.RxDrops
				networkDetails.RxDrops = metric.TxDrops
				networkDetails.TxErrors = metric.RxErrors
				networkDetails.RxErrors = metric.TxErrors
				networkDetails.TxAclDrops = metric.RxAclDrops
				networkDetails.RxAclDrops = metric.TxAclDrops
				networkDetails.TxAclRateLimitDrops = metric.RxAclRateLimitDrops
				networkDetails.RxAclRateLimitDrops = metric.TxAclRateLimitDrops
			}
			ReportAppMetric.Network = append(ReportAppMetric.Network,
				networkDetails)
		}

		appDiskList := ReadAppDiskList(strings.TrimSpace(cpuStorageStat[arr][1]))
		// Use the network metrics from zedrouter subscription
		for _, diskfile := range appDiskList {
			appDiskDetails := new(zmet.AppDiskMetric)
			err := getDiskInfo(diskfile, appDiskDetails)
			if err != nil {
				log.Errorf("getDiskInfo(%s) failed %v\n",
					diskfile, err)
				continue
			}
			ReportAppMetric.Disk = append(ReportAppMetric.Disk,
				appDiskDetails)
		}
		ReportMetrics.Am[countApp] = ReportAppMetric
		log.Debugln("metrics per app is: ",
			ReportMetrics.Am[countApp])
		countApp++
	}
	// report Network Service Statistics
	createNetworkServiceMetrics(ctx, ReportMetrics)

	log.Debugf("PublishMetricsToZedCloud sending %s\n", ReportMetrics)
	SendMetricsProtobuf(ReportMetrics, iteration)
}

func getDiskInfo(diskfile string, appDiskDetails *zmet.AppDiskMetric) error {
	imgInfo, err := diskmetrics.GetImgInfo(diskfile)
	if err != nil {
		return err
	}
	appDiskDetails.Disk = diskfile
	appDiskDetails.Provisioned = RoundToMbytes(imgInfo.VirtualSize)
	appDiskDetails.Used = RoundToMbytes(imgInfo.ActualSize)
	appDiskDetails.DiskType = imgInfo.Format
	appDiskDetails.Dirty = imgInfo.DirtyFlag
	return nil
}

func RoundToMbytes(byteCount uint64) uint64 {
	const mbyte = 1024 * 1024

	return (byteCount + mbyte/2) / mbyte
}

func RoundFromKbytesToMbytes(byteCount uint64) uint64 {
	const kbyte = 1024

	return (byteCount + kbyte/2) / kbyte
}

// This function is called per change, hence needs to try over all uplinks
// send report on each uplink.
func PublishDeviceInfoToZedCloud(subBaseOsStatus *pubsub.Subscription,
	aa *types.AssignableAdapters, iteration int) {

	var ReportInfo = &zmet.ZInfoMsg{}

	deviceType := new(zmet.ZInfoTypes)
	*deviceType = zmet.ZInfoTypes_ZiDevice
	ReportInfo.Ztype = *deviceType
	deviceUUID := zcdevUUID.String()
	ReportInfo.DevId = *proto.String(deviceUUID)
	ReportInfo.AtTimeStamp = ptypes.TimestampNow()

	ReportDeviceInfo := new(zmet.ZInfoDevice)

	var machineArch string
	machineCmd := exec.Command("uname", "-m")
	stdout, err := machineCmd.Output()
	if err != nil {
		log.Errorf("uname -m failed %s\n", err)
	} else {
		machineArch = fmt.Sprintf("%s", stdout)
		ReportDeviceInfo.MachineArch = *proto.String(strings.TrimSpace(machineArch))
	}

	cpuCmd := exec.Command("uname", "-p")
	stdout, err = cpuCmd.Output()
	if err != nil {
		log.Errorf("uname -p failed %s\n", err)
	} else {
		cpuArch := fmt.Sprintf("%s", stdout)
		ReportDeviceInfo.CpuArch = *proto.String(strings.TrimSpace(cpuArch))
	}

	platformCmd := exec.Command("uname", "-i")
	stdout, err = platformCmd.Output()
	if err != nil {
		log.Errorf("uname -i failed %s\n", err)
	} else {
		platform := fmt.Sprintf("%s", stdout)
		ReportDeviceInfo.Platform = *proto.String(strings.TrimSpace(platform))
	}

	dict := ExecuteXlInfoCmd()
	if dict != nil {
		// Note that this is the set of physical CPUs which is different
		// than the set of CPUs assigned to dom0
		ncpus, err := strconv.ParseUint(dict["nr_cpus"], 10, 32)
		if err != nil {
			log.Errorln("error while converting ncpus to int: ", err)
		} else {
			ReportDeviceInfo.Ncpu = *proto.Uint32(uint32(ncpus))
		}
		totalMemory, err := strconv.ParseUint(dict["total_memory"], 10, 64)
		if err == nil {
			// totalMemory is in MBytes
			ReportDeviceInfo.Memory = *proto.Uint64(uint64(totalMemory))
		}
	}

	d, err := disk.Usage("/")
	if err != nil {
		log.Errorf("disk.Usage: %s\n", err)
	} else {
		mbytes := RoundToMbytes(d.Total)
		ReportDeviceInfo.Storage = *proto.Uint64(mbytes)
	}
	// Find all disks and partitions
	disks := findDisksPartitions()
	savedDisks = disks // Save for stats
	log.Infof("Setting savedDisks %v\n", savedDisks)
	for _, disk := range disks {
		size := partitionSize(disk)
		log.Debugf("Disk/partition %s size %d\n", disk, size)
		size = RoundToMbytes(size)
		is := zmet.ZInfoStorage{Device: disk, Total: size}
		ReportDeviceInfo.StorageList = append(ReportDeviceInfo.StorageList,
			&is)
	}
	for _, path := range reportPaths {
		u, err := disk.Usage(path)
		if err != nil {
			// Happens e.g., if we don't have a /persist
			log.Errorf("disk.Usage: %s\n", err)
			continue
		}
		log.Debugf("Path %s total %d used %d free %d\n",
			path, u.Total, u.Used, u.Free)
		is := zmet.ZInfoStorage{
			MountPath: path, Total: RoundToMbytes(u.Total)}
		// We know this is where we store images and keep
		// domU virtual disks.
		if path == persistPath {
			is.StorageLocation = true
		}
		ReportDeviceInfo.StorageList = append(ReportDeviceInfo.StorageList,
			&is)
	}

	ReportDeviceManufacturerInfo := new(zmet.ZInfoManufacturer)
	if strings.Contains(machineArch, "x86") {
		productManufacturer, productName, productVersion, productSerial, productUuid := hardware.GetDeviceManufacturerInfo()
		ReportDeviceManufacturerInfo.Manufacturer = *proto.String(strings.TrimSpace(productManufacturer))
		ReportDeviceManufacturerInfo.ProductName = *proto.String(strings.TrimSpace(productName))
		ReportDeviceManufacturerInfo.Version = *proto.String(strings.TrimSpace(productVersion))
		ReportDeviceManufacturerInfo.SerialNumber = *proto.String(strings.TrimSpace(productSerial))
		ReportDeviceManufacturerInfo.UUID = *proto.String(strings.TrimSpace(productUuid))

		biosVendor, biosVersion, biosReleaseDate := hardware.GetDeviceBios()
		ReportDeviceManufacturerInfo.BiosVendor = *proto.String(strings.TrimSpace(biosVendor))
		ReportDeviceManufacturerInfo.BiosVersion = *proto.String(strings.TrimSpace(biosVersion))
		ReportDeviceManufacturerInfo.BiosReleaseDate = *proto.String(strings.TrimSpace(biosReleaseDate))
	}
	compatible := hardware.GetCompatible()
	ReportDeviceManufacturerInfo.Compatible = *proto.String(compatible)
	ReportDeviceInfo.Minfo = ReportDeviceManufacturerInfo

	// Report BaseOs Status for the two partitions
	getBaseOsStatus := func(partLabel string) *types.BaseOsStatus {
		// Look for a matching IMGA/IMGB in baseOsStatus
		items := subBaseOsStatus.GetAll()
		for _, st := range items {
			bos := cast.CastBaseOsStatus(st)
			if bos.PartitionLabel == partLabel {
				return &bos
			}
		}
		return nil
	}
	getSwInfo := func(partLabel string) *zmet.ZInfoDevSW {
		swInfo := new(zmet.ZInfoDevSW)
		swInfo.Activated = (partLabel == zboot.GetCurrentPartition())
		swInfo.PartitionLabel = partLabel
		swInfo.PartitionDevice = zboot.GetPartitionDevname(partLabel)
		swInfo.PartitionState = zboot.GetPartitionState(partLabel)
		swInfo.ShortVersion = zboot.GetShortVersion(partLabel)
		swInfo.LongVersion = zboot.GetLongVersion(partLabel)
		swInfo.DownloadProgress = 100
		if bos := getBaseOsStatus(partLabel); bos != nil {
			// Get current state/version which is different than
			// what is on disk
			swInfo.Status = zmet.ZSwState(bos.State)
			swInfo.ShortVersion = bos.BaseOsVersion
			swInfo.LongVersion = "" // XXX
			if len(bos.StorageStatusList) > 0 {
				// Assume one - pick first StorageStatus
				swInfo.DownloadProgress = uint32(bos.StorageStatusList[0].Progress)
			}
			if !bos.ErrorTime.IsZero() {
				log.Debugf("reportMetrics sending error time %v error %v for %s\n",
					bos.ErrorTime, bos.Error,
					bos.BaseOsVersion)
				errInfo := new(zmet.ErrorInfo)
				errInfo.Description = bos.Error
				errTime, _ := ptypes.TimestampProto(bos.ErrorTime)
				errInfo.Timestamp = errTime
				swInfo.SwErr = errInfo
			}
		} else if swInfo.ShortVersion != "" {
			// Must be factory install i.e. INSTALLED
			swInfo.Status = zmet.ZSwState(types.INSTALLED)
			swInfo.DownloadProgress = 100
		} else {
			swInfo.Status = zmet.ZSwState(types.INITIAL)
			swInfo.DownloadProgress = 0
		}
		return swInfo
	}

	ReportDeviceInfo.SwList = make([]*zmet.ZInfoDevSW, 2)
	ReportDeviceInfo.SwList[0] = getSwInfo(zboot.GetCurrentPartition())
	ReportDeviceInfo.SwList[1] = getSwInfo(zboot.GetOtherPartition())
	// Report any other BaseOsStatus which might have errors
	items := subBaseOsStatus.GetAll()
	for _, st := range items {
		bos := cast.CastBaseOsStatus(st)
		if bos.PartitionLabel != "" {
			continue
		}
		log.Debugf("reportMetrics sending unattached bos for %s\n",
			bos.BaseOsVersion)
		swInfo := new(zmet.ZInfoDevSW)
		swInfo.Status = zmet.ZSwState(bos.State)
		swInfo.ShortVersion = bos.BaseOsVersion
		swInfo.LongVersion = "" // XXX
		if len(bos.StorageStatusList) > 0 {
			// Assume one - pick first StorageStatus
			swInfo.DownloadProgress = uint32(bos.StorageStatusList[0].Progress)
		}
		if !bos.ErrorTime.IsZero() {
			log.Debugf("reportMetrics sending error time %v error %v for %s\n",
				bos.ErrorTime, bos.Error, bos.BaseOsVersion)
			errInfo := new(zmet.ErrorInfo)
			errInfo.Description = bos.Error
			errTime, _ := ptypes.TimestampProto(bos.ErrorTime)
			errInfo.Timestamp = errTime
			swInfo.SwErr = errInfo
		}
		ReportDeviceInfo.SwList = append(ReportDeviceInfo.SwList,
			swInfo)
	}

	// Read interface name from library and match it with uplink name from
	// global status. Only report the uplinks plus dbo1x0
	// XXX should get this info from zedrouter subscription
	// Should we put it all in DeviceNetworkStatus?
	interfaces, _ := psutilnet.Interfaces()
	ifNames := types.ReportInterfaces(deviceNetworkStatus)
	for _, ifname := range ifNames {
		for _, interfaceDetail := range interfaces {
			if ifname == interfaceDetail.Name {
				ReportDeviceNetworkInfo := getNetInfo(interfaceDetail)
				ReportDeviceInfo.Network = append(ReportDeviceInfo.Network,
					ReportDeviceNetworkInfo)
			}
		}
	}
	// Fill in global ZInfoDNS dns from /etc/resolv.conf
	// Note that "domain" is returned in search, hence DNSdomain is
	// not filled in.
	dc := netclone.DnsReadConfig("/etc/resolv.conf")
	log.Debugf("resolv.conf servers %v\n", dc.Servers)
	log.Debugf("resolv.conf search %v\n", dc.Search)

	ReportDeviceInfo.Dns = new(zmet.ZInfoDNS)
	ReportDeviceInfo.Dns.DNSservers = dc.Servers
	ReportDeviceInfo.Dns.DNSsearch = dc.Search

	// Report AssignableAdapters
	// We exclude adapters which do not currently exist.
	// We also exclude current uplinks. Note that this routine
	// is called when the uplinks change (to also report any change in
	// the uplink IP addresses etc.))
	for i, _ := range aa.IoBundleList {
		ib := &aa.IoBundleList[i]
		// For a PCI device we check if it exists in hardware/kernel
		// XXX could have been assigned away; hack to check for domains
		_, _, err := types.IoBundleToPci(ib)
		if err != nil {
<<<<<<< HEAD
			// XXX assigning at init
			if false && len(domainStatus) == 0 {
				if debug {
					log.Printf("Not reporting non-existent PCI device %d %s: %v\n",
						ib.Type, ib.Name, err)
				}
				continue
			}
			if debug {
				log.Printf("Reporting non-existent PCI device %d %s: %v\n",
=======
			if len(domainStatus) == 0 {
				log.Infof("Not reporting non-existent PCI device %d %s: %v\n",
>>>>>>> 197d8a8a
					ib.Type, ib.Name, err)
				continue
			}
			log.Debugf("Reporting non-existent PCI device %d %s: %v\n",
				ib.Type, ib.Name, err)
		}
		reportAA := new(zmet.ZioBundle)
		reportAA.Type = zmet.ZioType(ib.Type)
		reportAA.Name = ib.Name
		reportAA.Members = ib.Members
		// lookup domains to see what is in use
		ds := LookupDomainStatusIoBundle(ib.Type, ib.Name)
		if ds != nil {
			reportAA.UsedByAppUUID = ds.Key()
		} else {
			for _, m := range ib.Members {
				if types.IsUplink(deviceNetworkStatus, m) {
					reportAA.UsedByBaseOS = true
					break
				}
			}
		}
		ReportDeviceInfo.AssignableAdapters = append(ReportDeviceInfo.AssignableAdapters,
			reportAA)
	}

	info, err := host.Info()
	if err != nil {
		log.Fatal("host.Info(): %s\n", err)
	}
	log.Debugf("uptime %d = %d days\n",
		info.Uptime, info.Uptime/(3600*24))
	log.Debugf("Booted at %v\n", time.Unix(int64(info.BootTime), 0).UTC())

	bootTime, _ := ptypes.TimestampProto(
		time.Unix(int64(info.BootTime), 0).UTC())
	ReportDeviceInfo.BootTime = bootTime
	hostname, err := os.Hostname()
	if err != nil {
		log.Errorf("HostName failed: %s\n", err)
	} else {
		ReportDeviceInfo.HostName = hostname
	}

	// Note that these are associated with the device and not with a
	// device name like ppp0 or wwan0
	lte := readLTEInfo()
	lteNets := readLTENetworks()
	if lteNets != nil {
		lte = append(lte, lteNets...)
	}
	for _, i := range lte {
		item := new(zmet.MetricItem)
		item.Key = i.Key
		item.Type = zmet.MetricItemType(i.Type)
		setMetricAnyValue(item, i.Value)
		ReportDeviceInfo.MetricItems = append(ReportDeviceInfo.MetricItems, item)
	}

	ReportInfo.InfoContent = new(zmet.ZInfoMsg_Dinfo)
	if x, ok := ReportInfo.GetInfoContent().(*zmet.ZInfoMsg_Dinfo); ok {
		x.Dinfo = ReportDeviceInfo
	}

	log.Debugf("PublishDeviceInfoToZedCloud sending %v\n", ReportInfo)
	data, err := proto.Marshal(ReportInfo)
	if err != nil {
		log.Fatal("PublishDeviceInfoToZedCloud proto marshaling error: ", err)
	}

	statusUrl := serverName + "/" + statusApi
	zedcloud.RemoveDeferred(deviceUUID)
	buf := bytes.NewBuffer(data)
	size := int64(proto.Size(ReportInfo))
	err = SendProtobuf(statusUrl, buf, size, iteration)
	if err != nil {
		log.Errorf("PublishDeviceInfoToZedCloud failed: %s\n", err)
		// Try sending later
		zedcloud.SetDeferred(deviceUUID, buf, size, statusUrl,
			zedcloudCtx, true)
	} else {
		writeSentDeviceInfoProtoMessage(data)
	}
}

func setMetricAnyValue(item *zmet.MetricItem, val interface{}) {
	switch t := val.(type) {
	case uint32:
		u := val.(uint32)
		item.MetricItemValue = new(zmet.MetricItem_Uint32Value)
		if x, ok := item.GetMetricItemValue().(*zmet.MetricItem_Uint32Value); ok {
			x.Uint32Value = u
		}
	case uint64:
		u := val.(uint64)
		item.MetricItemValue = new(zmet.MetricItem_Uint64Value)
		if x, ok := item.GetMetricItemValue().(*zmet.MetricItem_Uint64Value); ok {
			x.Uint64Value = u
		}
	case bool:
		b := val.(bool)
		item.MetricItemValue = new(zmet.MetricItem_BoolValue)
		if x, ok := item.GetMetricItemValue().(*zmet.MetricItem_BoolValue); ok {
			x.BoolValue = b
		}
	case float32:
		f := val.(float32)
		item.MetricItemValue = new(zmet.MetricItem_FloatValue)
		if x, ok := item.GetMetricItemValue().(*zmet.MetricItem_FloatValue); ok {
			x.FloatValue = f
		}

	case string:
		s := val.(string)
		item.MetricItemValue = new(zmet.MetricItem_StringValue)
		if x, ok := item.GetMetricItemValue().(*zmet.MetricItem_StringValue); ok {
			x.StringValue = s
		}

	default:
		log.Errorf("setMetricAnyValue unknown %T\n", t)
	}
}

var nilIPInfo = ipinfo.IPInfo{}

func getNetInfo(interfaceDetail psutilnet.InterfaceStat) *zmet.ZInfoNetwork {
	networkInfo := new(zmet.ZInfoNetwork)
	networkInfo.IPAddrs = make([]string, len(interfaceDetail.Addrs))
	for index, ip := range interfaceDetail.Addrs {
		// For compatibility we put he first in the deprecated singleton
		// Note CIDR notation with /N
		if index == 0 {
			networkInfo.IPAddr = *proto.String(ip.Addr)
		}
		networkInfo.IPAddrs[index] = *proto.String(ip.Addr)
	}
	networkInfo.MacAddr = *proto.String(interfaceDetail.HardwareAddr)
	networkInfo.DevName = *proto.String(interfaceDetail.Name)
	// Default routers from kernel whether or not we are using DHCP
	drs := getDefaultRouters(interfaceDetail.Name)
	networkInfo.DefaultRouters = make([]string, len(drs))
	for index, dr := range drs {
		log.Debugf("got dr: %v\n", dr)
		networkInfo.DefaultRouters[index] = *proto.String(dr)
	}

	// XXX fill in ZInfoDNS dns
	// XXX from correct resolv conf file - static map from intf to file?
	// XXX in /hostfs/containers/services/dhcpcd/tmp/upper/run/dhcpcd/resolv.conf/eth0.dhcp; place in
	for _, fl := range interfaceDetail.Flags {
		if fl == "up" {
			networkInfo.Up = true
			break
		}
	}

	uplink := types.GetUplink(deviceNetworkStatus, interfaceDetail.Name)
	if uplink != nil {
		networkInfo.Uplink = true
		// XXX we potentially have geoloc information for each IP
		// address.
		// For now fill in using the first IP address which has location
		// info.
		for _, ai := range uplink.AddrInfoList {
			if ai.Geo == nilIPInfo {
				continue
			}
			geo := new(zmet.GeoLoc)
			geo.UnderlayIP = *proto.String(ai.Geo.IP)
			geo.Hostname = *proto.String(ai.Geo.Hostname)
			geo.City = *proto.String(ai.Geo.City)
			geo.Country = *proto.String(ai.Geo.Country)
			geo.Loc = *proto.String(ai.Geo.Loc)
			geo.Org = *proto.String(ai.Geo.Org)
			geo.Postal = *proto.String(ai.Geo.Postal)
			networkInfo.Location = geo
			break
		}
	}

	// XXX once we have static config add any
	// config errors. Note that this might imply
	// reporting for devices which do not exist.

	return networkInfo
}

// This function is called per change, hence needs to try over all uplinks
// send report on each uplink.
// When aiStatus is nil it means a delete and we send a message
// containing only the UUID to inform zedcloud about the delete.
func PublishAppInfoToZedCloud(ctx *zedagentContext, uuid string,
	aiStatus *types.AppInstanceStatus,
	aa *types.AssignableAdapters, iteration int) {
	log.Debugf("PublishAppInfoToZedCloud uuid %s\n", uuid)
	var ReportInfo = &zmet.ZInfoMsg{}

	appType := new(zmet.ZInfoTypes)
	*appType = zmet.ZInfoTypes_ZiApp
	ReportInfo.Ztype = *appType
	ReportInfo.DevId = *proto.String(zcdevUUID.String())
	ReportInfo.AtTimeStamp = ptypes.TimestampNow()

	ReportAppInfo := new(zmet.ZInfoApp)

	ReportAppInfo.AppID = uuid
	ReportAppInfo.SystemApp = false
	if aiStatus != nil {
		ReportAppInfo.AppName = aiStatus.DisplayName
		ReportAppInfo.State = zmet.ZSwState(aiStatus.State)
		ds := LookupDomainStatusUUID(uuid)
		if ds == nil {
			log.Infof("Did not find DomainStatus for UUID %s\n",
				uuid)
			// XXX should we reschedule when we have a domainStatus?
			// Avoid nil checks
			ds = &types.DomainStatus{}
		} else {
			ReportAppInfo.Activated = aiStatus.Activated
			// XXX better compare? Pick REFRESHING and PURGING from
			// aiStatus but HALTED from DomainStatus
			if ds.State > aiStatus.State {
				ReportAppInfo.State = zmet.ZSwState(ds.State)
			}
		}

		if !aiStatus.ErrorTime.IsZero() {
			errInfo := new(zmet.ErrorInfo)
			errInfo.Description = aiStatus.Error
			errTime, _ := ptypes.TimestampProto(aiStatus.ErrorTime)
			errInfo.Timestamp = errTime
			ReportAppInfo.AppErr = append(ReportAppInfo.AppErr,
				errInfo)
		}

		if len(aiStatus.StorageStatusList) == 0 {
			log.Infof("storage status detail is empty so ignoring")
		} else {
			ReportAppInfo.SoftwareList = make([]*zmet.ZInfoSW, len(aiStatus.StorageStatusList))
			for idx, ss := range aiStatus.StorageStatusList {
				ReportSoftwareInfo := new(zmet.ZInfoSW)
				ReportSoftwareInfo.SwVersion = aiStatus.UUIDandVersion.Version
				ReportSoftwareInfo.ImageName = ss.Name
				ReportSoftwareInfo.SwHash = ss.ImageSha256
				ReportSoftwareInfo.State = zmet.ZSwState(ss.State)
				ReportSoftwareInfo.DownloadProgress = uint32(ss.Progress)

				ReportSoftwareInfo.Target = ss.Target
				for _, disk := range ds.DiskStatusList {
					if disk.ImageSha256 == ss.ImageSha256 {
						ReportSoftwareInfo.Vdev = disk.Vdev
						break
					}
				}

				ReportAppInfo.SoftwareList[idx] = ReportSoftwareInfo
			}
		}
		if ds.BootTime.IsZero() {
			// If never booted or we didn't find a DomainStatus
			log.Infoln("BootTime is empty")
		} else {
			bootTime, _ := ptypes.TimestampProto(ds.BootTime)
			ReportAppInfo.BootTime = bootTime
		}

		for _, ib := range ds.IoAdapterList {
			reportAA := new(zmet.ZioBundle)
			reportAA.Type = zmet.ZioType(ib.Type)
			reportAA.Name = ib.Name
			reportAA.UsedByAppUUID = ds.Key()
			// Can we call
			b := types.LookupIoBundle(aa, ib.Type, ib.Name)
			if b != nil {
				reportAA.Members = b.Members
			}
			ReportAppInfo.AssignedAdapters = append(ReportAppInfo.AssignedAdapters,
				reportAA)
		}
		// Get vifs assigned to the application
		// Mostly reporting the UP status
		// We extract the appIP from the dnsmasq assignment
		interfaces, _ := psutilnet.Interfaces()
		ifNames := ReadAppInterfaceList(ds.DomainName)
		for _, ifname := range ifNames {
			for _, interfaceDetail := range interfaces {
				if ifname != interfaceDetail.Name {
					continue
				}
				networkInfo := getNetInfo(interfaceDetail)
				ip := getAppIP(ctx, aiStatus.Key(), ifname)
				if ip != nil {
					networkInfo.IPAddrs = make([]string, 1)
					networkInfo.IPAddrs[0] = *proto.String(ip.String())
				}
				ReportAppInfo.Network = append(ReportAppInfo.Network,
					networkInfo)
			}
		}
	}

	ReportInfo.InfoContent = new(zmet.ZInfoMsg_Ainfo)
	if x, ok := ReportInfo.GetInfoContent().(*zmet.ZInfoMsg_Ainfo); ok {
		x.Ainfo = ReportAppInfo
	}

	log.Debugf("PublishAppInfoToZedCloud sending %v\n", ReportInfo)

	data, err := proto.Marshal(ReportInfo)
	if err != nil {
		log.Fatal("PublishAppInfoToZedCloud proto marshaling error: ", err)
	}
	statusUrl := serverName + "/" + statusApi

	zedcloud.RemoveDeferred(uuid)
	buf := bytes.NewBuffer(data)
	size := int64(proto.Size(ReportInfo))
	err = SendProtobuf(statusUrl, buf, size, iteration)
	if err != nil {
		log.Errorf("PublishAppInfoToZedCloud failed: %s\n", err)
		// Try sending later
		zedcloud.SetDeferred(uuid, buf, size, statusUrl, zedcloudCtx,
			true)
	} else {
		writeSentAppInfoProtoMessage(data)
	}
}

// This function is called per change, hence needs to try over all uplinks
// send report on each uplink.
// For each uplink we try different source IPs until we find a working one.
// For any 400 error we give up (don't retry) by not returning an error
func SendProtobuf(url string, buf *bytes.Buffer, size int64,
	iteration int) error {

	resp, _, err := zedcloud.SendOnAllIntf(zedcloudCtx, url,
		size, buf, iteration, true)
	if resp != nil && resp.StatusCode >= 400 && resp.StatusCode < 500 {
		log.Infof("SendProtoBuf: %s silently ignore code %d\n",
			url, resp.StatusCode)
		return nil
	}
	return err
}

// Try all (first free, then rest) until it gets through.
// Each iteration we try a different uplink for load spreading.
// For each uplink we try all its local IP addresses until we get a success.
func SendMetricsProtobuf(ReportMetrics *zmet.ZMetricMsg,
	iteration int) {
	data, err := proto.Marshal(ReportMetrics)
	if err != nil {
		log.Fatal("SendInfoProtobufStr proto marshaling error: ", err)
	}

	buf := bytes.NewBuffer(data)
	size := int64(proto.Size(ReportMetrics))
	metricsUrl := serverName + "/" + metricsApi
	_, _, err = zedcloud.SendOnAllIntf(zedcloudCtx, metricsUrl,
		size, buf, iteration, false)
	if err != nil {
		// Hopefully next timeout will be more successful
		log.Errorf("SendMetricsProtobuf failed: %s\n", err)
		return
	} else {
		writeSentMetricsProtoMessage(data)
	}
}

// Return an array of names like "sda", "sdb1"
func findDisksPartitions() []string {
	out, err := exec.Command("lsblk", "-nlo", "NAME").Output()
	if err != nil {
		log.Errorf("lsblk -nlo NAME failed %s\n", err)
		return nil
	}
	res := strings.Split(string(out), "\n")
	// Remove blank/empty string after last CR
	res = res[:len(res)-1]
	return res
}

// Given "sdb1" return the size of the partition; "sdb" to size of disk
func partitionSize(part string) uint64 {
	out, err := exec.Command("lsblk", "-nbdo", "SIZE", "/dev/"+part).Output()
	if err != nil {
		log.Errorf("lsblk -nbdo SIZE %s failed %s\n", "/dev/"+part, err)
		return 0
	}
	res := strings.Split(string(out), "\n")
	val, err := strconv.ParseUint(res[0], 10, 64)
	if err != nil {
		log.Errorf("parseUint(%s) failed %s\n", res[0], err)
		return 0
	}
	return val
}

// Returns the number of CPU seconds since boot
func getCpuSecs() uint64 {
	contents, err := ioutil.ReadFile("/proc/uptime")
	if err != nil {
		log.Fatal("/proc/uptime: %s\n", err)
	}
	lines := strings.Split(string(contents), "\n")

	var idle uint64
	var uptime uint64
	for _, line := range lines {
		fields := strings.Fields(line)
		for i, f := range fields {
			val, err := strconv.ParseFloat(f, 64)
			if err != nil {
				log.Errorln("Error: ", f, err)
			} else {
				switch i {
				case 0:
					uptime = uint64(val)
				case 1:
					idle = uint64(val)
				}
			}
		}
	}
	cpus, err := cpu.Info()
	if err != nil {
		log.Errorf("cpu.Info: %s\n", err)
		// Assume 1 CPU
		return uptime - idle
	}
	ncpus := uint64(len(cpus))
	// Idle time is measured for each CPU hence need to scale
	// to figure out how much CPU was used
	return uptime - (idle / ncpus)
}

func getDefaultRouters(ifname string) []string {
	var res []string
	link, err := netlink.LinkByName(ifname)
	if err != nil {
		log.Errorf("getDefaultRouters failed to find %s: %s\n",
			ifname, err)
		return res
	}
	ifindex := link.Attrs().Index
	table := syscall.RT_TABLE_MAIN
	// Note that a default route is represented as nil Dst
	filter := netlink.Route{Table: table, LinkIndex: ifindex, Dst: nil}
	fflags := netlink.RT_FILTER_TABLE
	fflags |= netlink.RT_FILTER_OIF
	fflags |= netlink.RT_FILTER_DST
	routes, err := netlink.RouteListFiltered(syscall.AF_UNSPEC,
		&filter, fflags)
	if err != nil {
		log.Fatal("getDefaultRouters RouteList failed: %v\n", err)
	}
	// log.Debugf("getDefaultRouters(%s) - got %d\n", ifname, len(routes))
	for _, rt := range routes {
		if rt.Table != table {
			continue
		}
		if ifindex != 0 && rt.LinkIndex != ifindex {
			continue
		}
		// log.Debugf("getDefaultRouters route dest %v\n", rt.Dst)
		res = append(res, rt.Gw.String())
	}
	return res
}

// Use the ifname/vifname to find the MAC address, and use that to find
// the allocated IP address.
func getAppIP(ctx *zedagentContext, uuidStr string, ifname string) *net.IP {
	log.Debugf("getAppIP(%s, %s)\n", uuidStr, ifname)
	ds, ok := domainStatus[uuidStr]
	if !ok {
		log.Debugf("getAppIP(%s, %s) no DomainStatus\n",
			uuidStr, ifname)
		return nil
	}
	macAddr := ""
	for _, v := range ds.VifList {
		if v.Vif == ifname {
			macAddr = v.Mac
			break
		}
	}
	if macAddr == "" {
		log.Debugf("getAppIP(%s, %s) no macAddr\n",
			uuidStr, ifname)
		return nil
	}
	ip := lookupNetworkObjectStatusByMac(ctx, macAddr)
	if ip == nil {
		log.Debugf("getAppIP(%s, %s) no IP address\n",
			uuidStr, ifname)
		return nil
	}
	log.Debugf("getAppIP(%s, %s) found %s\n", uuidStr, ifname, ip.String())
	return ip
}

func lookupNetworkObjectStatusByMac(ctx *zedagentContext,
	macAddr string) *net.IP {

	sub := ctx.subNetworkObjectStatus
	items := sub.GetAll()
	for key, st := range items {
		status := cast.CastNetworkObjectStatus(st)
		if status.Key() != key {
			log.Errorf("lookupNetworkObjectStatusByMac: key/UUID mismatch %s vs %s; ignored %+v\n",
				key, status.Key(), status)
			continue
		}
		ip, ok := status.IPAssignments[macAddr]
		if ok {
			return &ip
		}
	}
	return nil
}<|MERGE_RESOLUTION|>--- conflicted
+++ resolved
@@ -974,21 +974,9 @@
 		// XXX could have been assigned away; hack to check for domains
 		_, _, err := types.IoBundleToPci(ib)
 		if err != nil {
-<<<<<<< HEAD
-			// XXX assigning at init
+			// XXX assigning at init. Need collection to report
 			if false && len(domainStatus) == 0 {
-				if debug {
-					log.Printf("Not reporting non-existent PCI device %d %s: %v\n",
-						ib.Type, ib.Name, err)
-				}
-				continue
-			}
-			if debug {
-				log.Printf("Reporting non-existent PCI device %d %s: %v\n",
-=======
-			if len(domainStatus) == 0 {
 				log.Infof("Not reporting non-existent PCI device %d %s: %v\n",
->>>>>>> 197d8a8a
 					ib.Type, ib.Name, err)
 				continue
 			}
