--- conflicted
+++ resolved
@@ -3,15 +3,12 @@
 RUN apk add --no-cache bison flex git gcc linux-headers libc-dev make util-linux
 
 ADD ./  /go/src/github.com/zededa/go-provision/
-<<<<<<< HEAD
 ADD ./cmd/dataplane/itr  /go/src/github.com/zededa/go-provision/dataplane/itr
 ADD ./cmd/dataplane/etr  /go/src/github.com/zededa/go-provision/dataplane/etr
 ADD ./cmd/dataplane/fib  /go/src/github.com/zededa/go-provision/dataplane/fib
 ADD etc /opt/zededa/etc
 ADD README /opt/zededa/etc
-=======
 ADD etc /config
->>>>>>> b72f6715
 ADD scripts/device-steps.sh \
     scripts/find-uplink.sh \
     scripts/generate-device.sh \
