// Copyright (c) 2017 Zededa, Inc.
// All rights reserved.

package devicenetwork

import (
	"crypto/tls"
	"errors"
	"fmt"
	"github.com/eriknordmark/ipinfo"
	log "github.com/sirupsen/logrus"
	"github.com/eriknordmark/netlink"
	"github.com/zededa/go-provision/types"
	"github.com/zededa/go-provision/zedcloud"
	"io/ioutil"
	"net"
	"strings"
	"time"
)

// Genetate DevicePortConfig based on DeviceNetworkConfig
// XXX retire when we have retired DeviceNetworkConfig
func MakeDevicePortConfig(globalConfig types.DeviceNetworkConfig) types.DevicePortConfig {
	var config types.DevicePortConfig

	config.Version = types.DPCIsMgmt
	config.Ports = make([]types.NetworkPortConfig,
		len(globalConfig.Uplink))
	for ix, u := range globalConfig.Uplink {
		config.Ports[ix].IfName = u
		for _, f := range globalConfig.FreeUplinks {
			if f == u {
				config.Ports[ix].Free = true
				break
			}
		}
		config.Ports[ix].IsMgmt = true
		config.Ports[ix].Name = config.Ports[ix].IfName
		config.Ports[ix].Dhcp = types.DT_CLIENT
	}
	return config
}

func IsProxyConfigEmpty(proxyConfig types.ProxyConfig) bool {
	if len(proxyConfig.Proxies) == 0 &&
		proxyConfig.Exceptions == "" &&
		proxyConfig.Pacfile == "" &&
		proxyConfig.NetworkProxyEnable == false &&
		proxyConfig.NetworkProxyURL == "" {
		return true
	}
	return false
}

// Check if device can talk to outside world via atleast one of the free uplinks
func VerifyDeviceNetworkStatus(
	status types.DeviceNetworkStatus, retryCount int) bool {

	serverFileName := "/config/server"
	server, err := ioutil.ReadFile(serverFileName)
	if err != nil {
		log.Fatal(err)
	}
	serverNameAndPort := strings.TrimSpace(string(server))
	serverName := strings.Split(serverNameAndPort, ":")[0]
	testUrl := serverNameAndPort + "/api/v1/edgedevice/ping"

	zedcloudCtx := zedcloud.ZedCloudContext{
		DeviceNetworkStatus: &status,
	}
	tlsConfig, err := zedcloud.GetTlsConfig(serverName, nil)
	if err != nil {
		log.Infof("VerifyDeviceNetworkStatus: " +
			"Device certificate not found, looking for Onboarding certificate")

		identityDirname := "/config"
		onboardingCertName := identityDirname + "/onboard.cert.pem"
		onboardingKeyName := identityDirname + "/onboard.key.pem"
		onboardingCert, err := tls.LoadX509KeyPair(onboardingCertName,
			onboardingKeyName)
		if err != nil {
			log.Infof("VerifyDeviceNetworkStatus: Onboarding certificate cannot be found")
			return false
		}
		clientCert := &onboardingCert
		tlsConfig, err = zedcloud.GetTlsConfig(serverName, clientCert)
		if err != nil {
			log.Infof("VerifyDeviceNetworkStatus: " +
				"Tls configuration for talking to Zedcloud cannot be found")
			return false
		}
	}
	zedcloudCtx.TlsConfig = tlsConfig
	cloudReachable, err := zedcloud.VerifyAllIntf(zedcloudCtx, testUrl, retryCount, 1)
	if err != nil {
		log.Errorln(err)
		return false
	}

	if cloudReachable {
		log.Infof("Uplink test SUCCESS to URL: %s", testUrl)
		return true
	}
	return false
}

// Calculate local IP addresses to make a types.DeviceNetworkStatus
func MakeDeviceNetworkStatus(globalConfig types.DevicePortConfig, oldStatus types.DeviceNetworkStatus) (types.DeviceNetworkStatus, error) {
	var globalStatus types.DeviceNetworkStatus
	var err error = nil

	globalStatus.Version = globalConfig.Version
	globalStatus.Ports = make([]types.NetworkPortStatus,
		len(globalConfig.Ports))
	for ix, u := range globalConfig.Ports {
		globalStatus.Ports[ix].IfName = u.IfName
		globalStatus.Ports[ix].Name = u.Name
		globalStatus.Ports[ix].IsMgmt = u.IsMgmt
		globalStatus.Ports[ix].Free = u.Free
<<<<<<< HEAD
		globalStatus.Ports[ix].ProxyConfig = u.ProxyConfig
=======
		// Set fields from the config...
		globalStatus.Ports[ix].Dhcp = u.Dhcp
		_, subnet, _ := net.ParseCIDR(u.AddrSubnet)
		if subnet != nil {
			globalStatus.Ports[ix].Subnet = *subnet
		}
		globalStatus.Ports[ix].Gateway = u.Gateway
		globalStatus.Ports[ix].DomainName = u.DomainName
		globalStatus.Ports[ix].NtpServer = u.NtpServer
		globalStatus.Ports[ix].DnsServers = u.DnsServers
		// XXX Would net NetworkObjectConfig to set DhcpRange ...
		// XXX
		// If device DeviceNetworkStatus already has non-empty proxy
		// configuration for this port and the new proxy configuration
		// is empty, we should retain the existing proxy configuration to
		// avoid bricking the device.
		// These kind of checks should go away when we have Network manager
		// service that tests proxy configuration before trying to apply it.
		if IsProxyConfigEmpty(u.ProxyConfig) {
			for _, port := range oldStatus.Ports {
				if port.IfName == u.IfName {
					globalStatus.Ports[ix].ProxyConfig = port.ProxyConfig
					break
				}
			}
		} else {
			globalStatus.Ports[ix].ProxyConfig = u.ProxyConfig
		}
>>>>>>> 55e9478d
		// XXX should we get statics?
		link, err := netlink.LinkByName(u.IfName)
		if err != nil {
			log.Warnf("MakeDeviceNetworkStatus LinkByName %s: %s\n",
				u.IfName, err)
			err = errors.New(fmt.Sprintf("Port in config/global does not exist: %v",
				u))
			continue
		}
		addrs4, err := netlink.AddrList(link, netlink.FAMILY_V4)
		if err != nil {
			addrs4 = nil
		}
		addrs6, err := netlink.AddrList(link, netlink.FAMILY_V6)
		if err != nil {
			addrs6 = nil
		}
		globalStatus.Ports[ix].AddrInfoList = make([]types.AddrInfo,
			len(addrs4)+len(addrs6))
		for i, addr := range addrs4 {
			log.Infof("PortAddrs(%s) found IPv4 %v\n",
				u.IfName, addr.IP)
			globalStatus.Ports[ix].AddrInfoList[i].Addr = addr.IP
		}
		for i, addr := range addrs6 {
			// We include link-locals since they can be used for LISP behind nats
			log.Infof("PortAddrs(%s) found IPv6 %v\n",
				u.IfName, addr.IP)
			globalStatus.Ports[ix].AddrInfoList[i+len(addrs4)].Addr = addr.IP
		}
		// Get DNS info from dhcpcd. Updates DomainName and DnsServers
		err = GetDnsInfo(&globalStatus.Ports[ix])
		if err != nil {
			errStr := fmt.Sprintf("GetDnsInfo failed %s", err)
			globalStatus.Ports[ix].Error = errStr
			globalStatus.Ports[ix].ErrorTime = time.Now()
		}

		// Attempt to get a wpad.dat file if so configured
		// Result is updating the Pacfile
		err = CheckAndGetNetworkProxy(&globalStatus,
			&globalStatus.Ports[ix])
		if err != nil {
			errStr := fmt.Sprintf("GetNetworkProxy failed %s", err)
			globalStatus.Ports[ix].Error = errStr
			globalStatus.Ports[ix].ErrorTime = time.Now()
		}
	}
	// Preserve geo info for existing interface and IP address
	for ui, _ := range globalStatus.Ports {
		u := &globalStatus.Ports[ui]
		for i, _ := range u.AddrInfoList {
			// Need pointer since we are going to modify
			ai := &u.AddrInfoList[i]
			oai := lookupPortStatusAddr(oldStatus,
				u.IfName, ai.Addr)
			if oai == nil {
				continue
			}
			ai.Geo = oai.Geo
			ai.LastGeoTimestamp = oai.LastGeoTimestamp
		}
	}
	// Immediate check
	UpdateDeviceNetworkGeo(time.Second, &globalStatus)
	return globalStatus, err
}

func lookupPortStatusAddr(status types.DeviceNetworkStatus,
	ifname string, addr net.IP) *types.AddrInfo {

	for _, u := range status.Ports {
		if u.IfName != ifname {
			continue
		}
		for _, ai := range u.AddrInfoList {
			if ai.Addr.Equal(addr) {
				return &ai
			}
		}
	}
	return nil
}

// Returns true if anything might have changed
func UpdateDeviceNetworkGeo(timelimit time.Duration, globalStatus *types.DeviceNetworkStatus) bool {
	change := false
	for ui, _ := range globalStatus.Ports {
		u := &globalStatus.Ports[ui]
		if globalStatus.Version >= types.DPCIsMgmt &&
			!u.IsMgmt {
			continue
		}
		for i, _ := range u.AddrInfoList {
			// Need pointer since we are going to modify
			ai := &u.AddrInfoList[i]
			if ai.Addr.IsLinkLocalUnicast() {
				continue
			}

			timePassed := time.Since(ai.LastGeoTimestamp)
			if timePassed < timelimit {
				continue
			}
			// geoloc with short timeout
			opt := ipinfo.Options{
				Timeout:  5 * time.Second,
				SourceIp: ai.Addr,
			}
			info, err := ipinfo.MyIPWithOptions(opt)
			if err != nil {
				// Ignore error
				log.Infof("UpdateDeviceNetworkGeo MyIPInfo failed %s\n", err)
				continue
			}
			// Note that if the global IP is unchanged we don't
			// update anything.
			if info.IP == ai.Geo.IP {
				continue
			}
			log.Infof("UpdateDeviceNetworkGeo MyIPInfo changed from %v to %v\n",
				ai.Geo, *info)
			ai.Geo = *info
			ai.LastGeoTimestamp = time.Now()
			change = true
		}
	}
	return change
}

func lookupOnIfname(config types.DevicePortConfig, ifname string) *types.NetworkPortConfig {
	for _, c := range config.Ports {
		if c.IfName == ifname {
			return &c
		}
	}
	return nil
}<|MERGE_RESOLUTION|>--- conflicted
+++ resolved
@@ -117,9 +117,7 @@
 		globalStatus.Ports[ix].Name = u.Name
 		globalStatus.Ports[ix].IsMgmt = u.IsMgmt
 		globalStatus.Ports[ix].Free = u.Free
-<<<<<<< HEAD
 		globalStatus.Ports[ix].ProxyConfig = u.ProxyConfig
-=======
 		// Set fields from the config...
 		globalStatus.Ports[ix].Dhcp = u.Dhcp
 		_, subnet, _ := net.ParseCIDR(u.AddrSubnet)
@@ -131,24 +129,6 @@
 		globalStatus.Ports[ix].NtpServer = u.NtpServer
 		globalStatus.Ports[ix].DnsServers = u.DnsServers
 		// XXX Would net NetworkObjectConfig to set DhcpRange ...
-		// XXX
-		// If device DeviceNetworkStatus already has non-empty proxy
-		// configuration for this port and the new proxy configuration
-		// is empty, we should retain the existing proxy configuration to
-		// avoid bricking the device.
-		// These kind of checks should go away when we have Network manager
-		// service that tests proxy configuration before trying to apply it.
-		if IsProxyConfigEmpty(u.ProxyConfig) {
-			for _, port := range oldStatus.Ports {
-				if port.IfName == u.IfName {
-					globalStatus.Ports[ix].ProxyConfig = port.ProxyConfig
-					break
-				}
-			}
-		} else {
-			globalStatus.Ports[ix].ProxyConfig = u.ProxyConfig
-		}
->>>>>>> 55e9478d
 		// XXX should we get statics?
 		link, err := netlink.LinkByName(u.IfName)
 		if err != nil {
